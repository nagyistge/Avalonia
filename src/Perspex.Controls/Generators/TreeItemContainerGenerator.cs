--- conflicted
+++ resolved
@@ -77,10 +77,6 @@
 
                 result.SetValue(ContentProperty, template.Build(item));
                 result.SetValue(ItemsProperty, template.ItemsSelector(item));
-<<<<<<< HEAD
-                //result.SetValue(IsExpandedProperty, template.IsExpanded(item));
-=======
->>>>>>> 5957d33d
 
                 if (!(item is IControl))
                 {
