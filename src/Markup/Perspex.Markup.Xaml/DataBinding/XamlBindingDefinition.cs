--- conflicted
+++ resolved
@@ -20,16 +20,8 @@
         }
 
         public Control Target { get; }
-<<<<<<< HEAD
-
-        public PerspexProperty TargetProperty { get; }
-
-        public string SourcePropertyPath { get; }
-
-=======
         public PerspexProperty TargetProperty { get; }
         public string SourcePropertyPath { get; }
->>>>>>> 82be7441
         public BindingMode BindingMode { get; }
     }
 }