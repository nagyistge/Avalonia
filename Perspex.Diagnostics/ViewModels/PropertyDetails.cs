--- conflicted
+++ resolved
@@ -36,21 +36,11 @@
             });
         }
 
-<<<<<<< HEAD
-        public PropertyDetails(string name, object value)
-        {
-            this.Name = name;
-            this.Value = value;
-        }
-
-        public string Name
-=======
         public string Name { get; }
 
         public bool IsAttached { get; }
 
         public string Priority
->>>>>>> 2e54b2be
         {
             get { return this.priority; }
             private set { this.RaiseAndSetIfChanged(ref this.priority, value); }
