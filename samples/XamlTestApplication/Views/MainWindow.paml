﻿<Window x:Class="XamlTestApplication.MainWindow"
        xmlns="https://github.com/perspex"
        xmlns:x="http://schemas.microsoft.com/winfx/2006/xaml" 
        xmlns:vm="clr-namespace:XamlTestApplication.ViewModels;assembly=XamlTestApplication"
        Title="Perspex Test Application" Height="350" Width="525" SizeToContent="WidthAndHeight" >
    <Grid RowDefinitions="Auto,*,Auto" ColumnDefinitions="*,*">
        <TabControl Grid.Row="1" Grid.ColumnSpan="2" Padding="5">
            <TabControl.Transition>
                <PageSlide Duration="0.25" />
            </TabControl.Transition>
            <TabItem Header="Buttons">
                <StackPanel HorizontalAlignment="Center" Width="200" VerticalAlignment="Center">
                    <StackPanel.Styles>
                        <Style Selector="Button.italic">
                            <Setter Property="TextBlock.FontStyle" Value="Italic"/>
                        </Style>
                    </StackPanel.Styles>
                    <Button Content="Button" />
                    <Button Content="Button" Background="#119EDA" ToolTip.Tip="Goodbye Cruel World!" />
                    <Button Content="Default" IsDefault="True" />
                    <Button Content="Disabled" IsEnabled="False" Classes="italic"/>
                    <Button Content="Disabled" IsEnabled="False" Background="#119eda" />
                    <ToggleButton Content="Toggle" />
                    <ToggleButton Content="Toggle" IsEnabled="False" />
                    <CheckBox Content="Checkbox" />
                    <RadioButton Content="RadioButton 1" IsChecked="True" />
                    <RadioButton Content="RadioButton 2" />
                </StackPanel>
            </TabItem>
            <TabItem Header="Text">
                <StackPanel HorizontalAlignment="Center" Width="200" VerticalAlignment="Center">
                    <TextBlock TextWrapping="Wrap" TextAlignment="Center">
                        Lorem ipsum dolor sit amet, consectetur adipiscing elit. Proin venenatis dui quis libero suscipit tincidunt.
                    </TextBlock>
                    <TextBlock Text="Italic text." TextWrapping="Wrap" TextAlignment="Left" FontStyle="Italic" />
                    <TextBlock TextWrapping="Wrap" TextAlignment="Right" FontWeight="Bold">Bold text.</TextBlock>
                    <TextBox Text="A non-wrapping text box. Lorem ipsum dolor sit amet." TextWrapping="NoWrap" />
                    <TextBox
                        Text="A wrapping text box. Lorem ipsum dolor sit amet, consectetur adipiscing elit. Proin venenatis dui quis libero suscipit tincidunt. Lorem ipsum dolor sit amet, consectetur adipiscing elit. Proin venenatis dui quis libero suscipit tincidunt."
                        TextWrapping="Wrap" MaxHeight="100" AcceptsReturn="True" />
                </StackPanel>
            </TabItem>
            <TabItem Header="Images">
                <StackPanel HorizontalAlignment="Center" VerticalAlignment="Center">
                    <ScrollViewer Height="200" Width="200" HorizontalScrollBarVisibility="Visible">
                        <Image Source="github_icon.png" Height="500" Width="400" />
                    </ScrollViewer>
                </StackPanel>
            </TabItem>
            <TabItem Header="Lists">
                <StackPanel Orientation="Horizontal" VerticalAlignment="Center" HorizontalAlignment="Center">
<<<<<<< HEAD
                  <ListBox Items="{Binding Items}">
                    <ListBox.DataTemplates>
                      <DataTemplate DataType="vm:TestItem">
=======
                    <ListBox SelectedIndex="0">
                        <ListBoxItem>
                            <StackPanel>
                                <TextBlock Text="Item 1" FontSize="24" />
                                <TextBlock Text="Item 1 Value" />
                            </StackPanel>
                        </ListBoxItem>
                        <ListBoxItem>
                            <StackPanel>
                                <TextBlock Text="Item 2" FontSize="24" />
                                <TextBlock Text="Item 2 Value" />
                            </StackPanel>
                        </ListBoxItem>
                    </ListBox>
                    <DropDown VerticalAlignment="Center" SelectedIndex="0">
>>>>>>> 482dfa01
                        <StackPanel>
                          <TextBlock Text="{Binding Header}" FontSize="24"/>
                          <TextBlock Text="{Binding SubHeader}"/>
                        </StackPanel>
                      </DataTemplate>
                    </ListBox.DataTemplates>
                  </ListBox>
                  <DropDown VerticalAlignment="Center">
                      <StackPanel>
                          <TextBlock Text="Item 1" FontSize="24" />
                          <TextBlock Text="Item 1 Value" />
                      </StackPanel>
                      <StackPanel>
                          <TextBlock Text="Item 2" FontSize="24" />
                          <TextBlock Text="Item 2 Value" />
                      </StackPanel>
                  </DropDown>
                  <TreeView Items="{Binding Nodes}">
                    <TreeView.DataTemplates>
                      <TreeDataTemplate DataType="vm:TestNode" ItemsSource="{Binding Children}">
                        <StackPanel>
                          <TextBlock Text="{Binding Header}" FontSize="24"/>
                          <TextBlock Text="{Binding SubHeader}"/>
                        </StackPanel>
                      </TreeDataTemplate>
                    </TreeView.DataTemplates>  
                  </TreeView>
                </StackPanel>
            </TabItem>
            <TabItem Header="Layout">
                <Grid>
                    <Grid.ColumnDefinitions>
                        <ColumnDefinition />
                        <ColumnDefinition />
                    </Grid.ColumnDefinitions>
                    <StackPanel>
                        <Button HorizontalAlignment="Left" Content="Left Aligned" />
                        <Button HorizontalAlignment="Center" Content="Center Aligned" />
                        <Button HorizontalAlignment="Right" Content="Right Aligned" />
                        <Button HorizontalAlignment="Stretch" Content="Stretch" />
                    </StackPanel>
                    <StackPanel Grid.Column="1" Orientation="Horizontal">
                        <Button VerticalAlignment="Top" Content="Top Aligned" />
                        <Button VerticalAlignment="Center" Content="Center Aligned" />
                        <Button VerticalAlignment="Bottom" Content="Bottom Aligned" />
                        <Button VerticalAlignment="Stretch" Content="Stretch" />
                    </StackPanel>
                </Grid>
            </TabItem>
            <TabItem Header="Animations">
                <Grid>
                    <Grid.ColumnDefinitions>
                        <ColumnDefinition />
                        <ColumnDefinition />
                    </Grid.ColumnDefinitions>
                    <Grid.RowDefinitions>
                        <RowDefinition />
                        <RowDefinition Height="Auto" />
                    </Grid.RowDefinitions>
                    <Border Width="100" Height="100">
                        <Border.Background>
                            <LinearGradientBrush StartPoint="0%,0%" EndPoint="100%,100%">
                                <GradientStop Color="Red" Offset="0"/>
                                <GradientStop Color="Green" Offset="1"/>
                            </LinearGradientBrush>
                        </Border.Background>
                        <TextBox HorizontalAlignment="Center" VerticalAlignment="Center" Text="hello!"></TextBox>
                    </Border>
                    <Border Grid.Row="0" Grid.Column="1" Background="Coral" HorizontalAlignment="Center"
                            VerticalAlignment="Center">
                        <Image Width="100" Height="100" Source="github_icon.png">
                        </Image>
                    </Border>
                    <Button Grid.Row="1" Grid.Column="1" Content="Animate" HorizontalAlignment="Center"></Button>
                </Grid>
            </TabItem>
        </TabControl>
    </Grid>
</Window><|MERGE_RESOLUTION|>--- conflicted
+++ resolved
@@ -49,27 +49,9 @@
             </TabItem>
             <TabItem Header="Lists">
                 <StackPanel Orientation="Horizontal" VerticalAlignment="Center" HorizontalAlignment="Center">
-<<<<<<< HEAD
                   <ListBox Items="{Binding Items}">
                     <ListBox.DataTemplates>
                       <DataTemplate DataType="vm:TestItem">
-=======
-                    <ListBox SelectedIndex="0">
-                        <ListBoxItem>
-                            <StackPanel>
-                                <TextBlock Text="Item 1" FontSize="24" />
-                                <TextBlock Text="Item 1 Value" />
-                            </StackPanel>
-                        </ListBoxItem>
-                        <ListBoxItem>
-                            <StackPanel>
-                                <TextBlock Text="Item 2" FontSize="24" />
-                                <TextBlock Text="Item 2 Value" />
-                            </StackPanel>
-                        </ListBoxItem>
-                    </ListBox>
-                    <DropDown VerticalAlignment="Center" SelectedIndex="0">
->>>>>>> 482dfa01
                         <StackPanel>
                           <TextBlock Text="{Binding Header}" FontSize="24"/>
                           <TextBlock Text="{Binding SubHeader}"/>
