﻿<?xml version="1.0" encoding="utf-8"?>
<Project ToolsVersion="12.0" DefaultTargets="Build" xmlns="http://schemas.microsoft.com/developer/msbuild/2003">
  <Import Project="$(MSBuildExtensionsPath)\$(MSBuildToolsVersion)\Microsoft.Common.props" Condition="Exists('$(MSBuildExtensionsPath)\$(MSBuildToolsVersion)\Microsoft.Common.props')" />
  <PropertyGroup>
    <Configuration Condition=" '$(Configuration)' == '' ">Debug</Configuration>
    <Platform Condition=" '$(Platform)' == '' ">AnyCPU</Platform>
    <ProjectGuid>{811A76CF-1CF6-440F-963B-BBE31BD72A82}</ProjectGuid>
    <OutputType>Library</OutputType>
    <AppDesignerFolder>Properties</AppDesignerFolder>
    <RootNamespace>Perspex.Windows</RootNamespace>
    <AssemblyName>Perspex.Windows</AssemblyName>
    <TargetFrameworkVersion>v4.5</TargetFrameworkVersion>
    <FileAlignment>512</FileAlignment>
  </PropertyGroup>
  <PropertyGroup Condition=" '$(Configuration)|$(Platform)' == 'Debug|AnyCPU' ">
    <DebugSymbols>true</DebugSymbols>
    <DebugType>full</DebugType>
    <Optimize>false</Optimize>
    <OutputPath>bin\Debug\</OutputPath>
    <DefineConstants>DEBUG;TRACE</DefineConstants>
    <ErrorReport>prompt</ErrorReport>
    <WarningLevel>4</WarningLevel>
  </PropertyGroup>
  <PropertyGroup Condition=" '$(Configuration)|$(Platform)' == 'Release|AnyCPU' ">
    <DebugType>pdbonly</DebugType>
    <Optimize>true</Optimize>
    <OutputPath>bin\Release\</OutputPath>
    <DefineConstants>TRACE</DefineConstants>
    <ErrorReport>prompt</ErrorReport>
    <WarningLevel>4</WarningLevel>
  </PropertyGroup>
  <ItemGroup>
    <Reference Include="Splat">
      <HintPath>..\packages\Splat.1.1.1\lib\Net45\Splat.dll</HintPath>
    </Reference>
    <Reference Include="System" />
    <Reference Include="System.Core" />
    <Reference Include="System.Drawing" />
    <Reference Include="System.Reactive.Core">
      <HintPath>..\packages\Rx-Core.2.1.30214.0\lib\Net45\System.Reactive.Core.dll</HintPath>
    </Reference>
    <Reference Include="System.Reactive.Interfaces">
      <HintPath>..\packages\Rx-Interfaces.2.1.30214.0\lib\Net45\System.Reactive.Interfaces.dll</HintPath>
    </Reference>
    <Reference Include="System.Reactive.Linq">
      <HintPath>..\packages\Rx-Linq.2.1.30214.0\lib\Net45\System.Reactive.Linq.dll</HintPath>
    </Reference>
    <Reference Include="System.Reactive.PlatformServices">
      <HintPath>..\packages\Rx-PlatformServices.2.1.30214.0\lib\Net45\System.Reactive.PlatformServices.dll</HintPath>
    </Reference>
    <Reference Include="System.Windows.Forms" />
    <Reference Include="System.Xml.Linq" />
    <Reference Include="System.Data.DataSetExtensions" />
    <Reference Include="Microsoft.CSharp" />
    <Reference Include="System.Data" />
    <Reference Include="System.Xml" />
  </ItemGroup>
  <ItemGroup>
    <Compile Include="Input\MouseDevice.cs" />
<<<<<<< HEAD
    <Compile Include="Media\Direct2DStreamGeometry.cs" />
    <Compile Include="Media\TextService.cs" />
    <Compile Include="Renderer.cs" />
=======
>>>>>>> bdb9d44f
    <Compile Include="Threading\Dispatcher.cs" />
    <Compile Include="Threading\DispatcherFrame.cs" />
    <Compile Include="Threading\DispatcherOperation.cs" />
    <Compile Include="Interop\UnmanagedMethods.cs" />
    <Compile Include="Window.cs" />
    <Compile Include="Properties\AssemblyInfo.cs" />
  </ItemGroup>
  <ItemGroup>
    <ProjectReference Include="..\Perspex\Perspex.csproj">
      <Project>{3c9f40da-d2a5-43a1-a272-e965876c6d46}</Project>
      <Name>Perspex</Name>
    </ProjectReference>
  </ItemGroup>
  <ItemGroup>
    <None Include="packages.config" />
  </ItemGroup>
  <Import Project="$(MSBuildToolsPath)\Microsoft.CSharp.targets" />
  <!-- To modify your build process, add your task inside one of the targets below and uncomment it. 
       Other similar extension points exist, see Microsoft.Common.targets.
  <Target Name="BeforeBuild">
  </Target>
  <Target Name="AfterBuild">
  </Target>
  -->
  <PropertyGroup>
    <StyleCopMSBuildTargetsFile>..\packages\StyleCop.MSBuild.4.7.46.0\tools\StyleCop.targets</StyleCopMSBuildTargetsFile>
  </PropertyGroup>
  <Import Condition="Exists('$(StyleCopMSBuildTargetsFile)')" Project="$(StyleCopMSBuildTargetsFile)" />
  <PropertyGroup>
    <StyleCopMSBuildMessageMissing>Failed to import StyleCop.MSBuild targets from '$(StyleCopMSBuildTargetsFile)'. The StyleCop.MSBuild package was either missing or incomplete when the project was loaded. Ensure that the package is present and then restart the build. If you are using an IDE (e.g. Visual Studio), reload the project before restarting the build.</StyleCopMSBuildMessageMissing>
    <StyleCopMSBuildMessagePresent>Failed to import StyleCop.MSBuild targets from '$(StyleCopMSBuildTargetsFile)'. The StyleCop.MSBuild package was either missing or incomplete when the project was loaded (but is now present). To fix this, restart the build. If you are using an IDE (e.g. Visual Studio), reload the project before restarting the build.</StyleCopMSBuildMessagePresent>
    <StyleCopMSBuildMessageRestore>Failed to import StyleCop.MSBuild targets from '$(StyleCopMSBuildTargetsFile)'. The StyleCop.MSBuild package was either missing or incomplete when the project was loaded. To fix this, restore the package and then restart the build. If you are using an IDE (e.g. Visual Studio), you may need to reload the project before restarting the build. Note that regular NuGet package restore (during build) does not work with this package because the package needs to be present before the project is loaded. If this is an automated build (e.g. CI server), you may want to ensure that the build process restores the StyleCop.MSBuild package before the project is built.</StyleCopMSBuildMessageRestore>
    <StyleCopMSBuildMessageRestored>Failed to import StyleCop.MSBuild targets from '$(StyleCopMSBuildTargetsFile)'. The StyleCop.MSBuild package was either missing or incomplete when the project was loaded (but is now present). To fix this, restart the build. If you are using an IDE (e.g. Visual Studio), reload the project before restarting the build. Note that when using regular NuGet package restore (during build) the package will not be available for the initial build because the package needs to be present before the project is loaded. If package restore executes successfully in the intitial build then the package will be available for subsequent builds. If this is an automated build (e.g. CI server), you may want to ensure that the build process restores the StyleCop.MSBuild package before the initial build.</StyleCopMSBuildMessageRestored>
  </PropertyGroup>
  <Target Name="StyleCopMSBuildTargetsNotFound">
    <Warning Condition="!Exists('$(StyleCopMSBuildTargetsFile)') And $(RestorePackages)!=true And $(StyleCopTreatErrorsAsWarnings)!=false" Text="$(StyleCopMSBuildMessageMissing)" />
    <Warning Condition="Exists('$(StyleCopMSBuildTargetsFile)')  And $(RestorePackages)!=true And $(StyleCopTreatErrorsAsWarnings)!=false" Text="$(StyleCopMSBuildMessagePresent)" />
    <Warning Condition="!Exists('$(StyleCopMSBuildTargetsFile)') And $(RestorePackages)==true And $(StyleCopTreatErrorsAsWarnings)!=false" Text="$(StyleCopMSBuildMessageRestore)" />
    <Warning Condition="Exists('$(StyleCopMSBuildTargetsFile)')  And $(RestorePackages)==true And $(StyleCopTreatErrorsAsWarnings)!=false" Text="$(StyleCopMSBuildMessageRestored)" />
    <Error Condition="!Exists('$(StyleCopMSBuildTargetsFile)') And $(RestorePackages)!=true And $(StyleCopTreatErrorsAsWarnings)==false" Text="$(StyleCopMSBuildMessageMissing)" />
    <Error Condition="Exists('$(StyleCopMSBuildTargetsFile)')  And $(RestorePackages)!=true And $(StyleCopTreatErrorsAsWarnings)==false" Text="$(StyleCopMSBuildMessagePresent)" />
    <Error Condition="!Exists('$(StyleCopMSBuildTargetsFile)') And $(RestorePackages)==true And $(StyleCopTreatErrorsAsWarnings)==false" Text="$(StyleCopMSBuildMessageRestore)" />
    <Error Condition="Exists('$(StyleCopMSBuildTargetsFile)')  And $(RestorePackages)==true And $(StyleCopTreatErrorsAsWarnings)==false" Text="$(StyleCopMSBuildMessageRestored)" />
  </Target>
  <PropertyGroup>
    <PrepareForBuildDependsOn Condition="!Exists('$(StyleCopMSBuildTargetsFile)')">StyleCopMSBuildTargetsNotFound;$(PrepareForBuildDependsOn)</PrepareForBuildDependsOn>
  </PropertyGroup>
</Project><|MERGE_RESOLUTION|>--- conflicted
+++ resolved
@@ -57,12 +57,9 @@
   </ItemGroup>
   <ItemGroup>
     <Compile Include="Input\MouseDevice.cs" />
-<<<<<<< HEAD
     <Compile Include="Media\Direct2DStreamGeometry.cs" />
     <Compile Include="Media\TextService.cs" />
     <Compile Include="Renderer.cs" />
-=======
->>>>>>> bdb9d44f
     <Compile Include="Threading\Dispatcher.cs" />
     <Compile Include="Threading\DispatcherFrame.cs" />
     <Compile Include="Threading\DispatcherOperation.cs" />
